from typing import Any

from src.utils.helpers import rolling_window


def display_filters(column, top_companies) -> dict[str, Any]:
    """
       Build and return UI filter selections.

       Parameters
       ----------
       column
           Streamlit-like layout object that exposes `selectbox`, `pills`,
           `multiselect`, and `radio`.
       top_companies : Iterable[str]
           Ticker symbols to populate the ticker selector.

       Returns
       -------
       dict[str, Any]
           {
             "selected_ticker": str,
             "selected_horizon": {"start": datetime, "end": datetime},
             "selected_interval": str,
             "selected_indicators": list[int],
             "selected_chart_type": str,
           }
       """
    # Ticker selector
    selected_ticker = column.selectbox(
        "Select a ticker",
        sector_data['top_companies'],
        help="Choose the stock or asset you want to view.",
    )
    # Time horizon presets → arguments for rolling_window()
    horizon_mapping = {
        "1 Day": {"n": 1, "unit": "days"},  # interval = 1m
        "5 Day": {"n": 5, "unit": "days"},
        "1 Month": {"n": 1, "unit": "months"},
        "6 Month": {"n": 6, "unit": "months"},
        "1 Year": {"n": 1, "unit": "years"},
        "3 Year": {"n": 3, "unit": "years"},
        "5 Year": {"n": 5, "unit": "years"},
    }

    selected_key = column.pills(
        "Time Horizon",
        options=list(horizon_mapping.keys()),
        default="1 Year",
        help="Select how far back the data should be shown.",
    )

    selected_horizon = horizon_mapping[selected_key]
    # Data interval choices depend on horizon.
    # DEV NOTE: The second `elif` below is unreachable because the first `if`
    # already captures unit == "days". Preserving logic as-is (no behavior change).
    # Consider refactoring to a clear decision table.
    # i lazy fix the error here AHHHHHH
    if selected_horizon["unit"] == "days":
        data_intervals = ["1m", "2m", "5m", "15m", "30m", "1h"]
    elif selected_horizon["unit"] == "days" and selected_horizon["n"] == 5:
        data_intervals = ["1m", "2m", "5m", "15m", "30m", "1h", "1d"]
    elif selected_horizon["unit"] == "months" and selected_horizon["n"] == 1:
        data_intervals = ["1d", "5d", "1wk", "1mo"]
    else:
        data_intervals = ["1d", "5d", "1wk", "1mo", "3mo"]

    selected_interval = column.pills(
        "Data Interval",
        data_intervals,
        default=data_intervals[0],
        help="Select how often data points are sampled (e.g. daily, weekly, or hourly).",
    )
    # Technical indicator presets (e.g., SMA)
    indicator_mapping = {"SMA 5": 5, "SMA 20": 20, "SMA 50": 50}

    tech_indicators = column.multiselect(
        "Technical Indicators",
        options=list(indicator_mapping.keys()),
        default=[],
        help="Apply indicators that reveal trends, momentum, and market strength.",
    )
    selected_indicators = [indicator_mapping[ind] for ind in tech_indicators]
    # Chart type selection
    selected_chart_type = column.radio(
        "Select a chart",
        options=["Line Chart", "Line Chart and Trend Markers", "Candlestick Chart"],
        captions=[
            "Simple view of how values change over time.",
            "Line chart with up/down trend runs.",
            "Shows price highs, lows, open, and close.",
        ],
        index=0,
        help="Choose how you’d like the data displayed.",
    )
    # Convert horizon preset to concrete date range
    start, end = rolling_window(**selected_horizon)

<<<<<<< HEAD
    filters: dict[str, Any] = {
=======
    # DEV NOTE: This could be a dataclass or Pydantic model later for validation.
    filters = {
>>>>>>> b1d0ac01
        "selected_ticker": selected_ticker,
        "selected_horizon": {"start": start, "end": end},
        "selected_interval": selected_interval,
        "selected_indicators": selected_indicators,
        "selected_chart_type": selected_chart_type,
    }

    return filters<|MERGE_RESOLUTION|>--- conflicted
+++ resolved
@@ -96,12 +96,7 @@
     # Convert horizon preset to concrete date range
     start, end = rolling_window(**selected_horizon)
 
-<<<<<<< HEAD
     filters: dict[str, Any] = {
-=======
-    # DEV NOTE: This could be a dataclass or Pydantic model later for validation.
-    filters = {
->>>>>>> b1d0ac01
         "selected_ticker": selected_ticker,
         "selected_horizon": {"start": start, "end": end},
         "selected_interval": selected_interval,
